--- conflicted
+++ resolved
@@ -3,18 +3,10 @@
 
 use group::ff::Field;
 use halo2_proofs::arithmetic::FieldExt;
-<<<<<<< HEAD
-use halo2_proofs::circuit::{Cell, Layouter, SimpleFloorPlanner};
-use halo2_proofs::pairing::bn256::{Bn256, Fr as Fp, G1Affine};
-=======
 use halo2_proofs::circuit::{Cell, Layouter, SimpleFloorPlanner, Value};
 use halo2_proofs::pasta::{EqAffine, Fp};
->>>>>>> 8ff5b1e3
 use halo2_proofs::plonk::*;
-use halo2_proofs::poly::{
-    commitment::{Params, ParamsVerifier},
-    Rotation,
-};
+use halo2_proofs::poly::{commitment::Params, Rotation};
 use halo2_proofs::transcript::{Blake2bRead, Blake2bWrite, Challenge255};
 use rand_core::OsRng;
 
@@ -261,32 +253,18 @@
         }
     }
 
-<<<<<<< HEAD
-    fn keygen(
-        k: u32,
-    ) -> (
-        Params<G1Affine>,
-        ParamsVerifier<Bn256>,
-        ProvingKey<G1Affine>,
-    ) {
-        let params: Params<G1Affine> = Params::<G1Affine>::unsafe_setup::<Bn256>(k);
-        let params_verifier: ParamsVerifier<Bn256> = params.verifier(0).unwrap();
-
-        let empty_circuit: MyCircuit<Fp> = MyCircuit { a: None, k };
-=======
     fn keygen(k: u32) -> (Params<EqAffine>, ProvingKey<EqAffine>) {
         let params: Params<EqAffine> = Params::new(k);
         let empty_circuit: MyCircuit<Fp> = MyCircuit {
             a: Value::unknown(),
             k,
         };
->>>>>>> 8ff5b1e3
         let vk = keygen_vk(&params, &empty_circuit).expect("keygen_vk should not fail");
         let pk = keygen_pk(&params, vk, &empty_circuit).expect("keygen_pk should not fail");
-        (params, params_verifier, pk)
-    }
-
-    fn prover(k: u32, params: &Params<G1Affine>, pk: &ProvingKey<G1Affine>) -> Vec<u8> {
+        (params, pk)
+    }
+
+    fn prover(k: u32, params: &Params<EqAffine>, pk: &ProvingKey<EqAffine>) -> Vec<u8> {
         let rng = OsRng;
 
         let circuit: MyCircuit<Fp> = MyCircuit {
@@ -300,10 +278,10 @@
         transcript.finalize()
     }
 
-    fn verifier(params: &ParamsVerifier<Bn256>, vk: &VerifyingKey<G1Affine>, proof: &[u8]) {
+    fn verifier(params: &Params<EqAffine>, vk: &VerifyingKey<EqAffine>, proof: &[u8]) {
         let strategy = SingleVerifier::new(params);
         let mut transcript = Blake2bRead::<_, _, Challenge255<_>>::init(proof);
-        verify_proof(params, vk, strategy, &[&[]], &mut transcript).unwrap();
+        assert!(verify_proof(params, vk, strategy, &[&[]], &mut transcript).is_ok());
     }
 
     let k_range = 8..=16;
@@ -320,7 +298,7 @@
     let mut prover_group = c.benchmark_group("plonk-prover");
     prover_group.sample_size(10);
     for k in k_range.clone() {
-        let (params, _, pk) = keygen(k);
+        let (params, pk) = keygen(k);
 
         prover_group.bench_with_input(
             BenchmarkId::from_parameter(k),
@@ -334,14 +312,14 @@
 
     let mut verifier_group = c.benchmark_group("plonk-verifier");
     for k in k_range {
-        let (params, params_verifier, pk) = keygen(k);
+        let (params, pk) = keygen(k);
         let proof = prover(k, &params, &pk);
 
         verifier_group.bench_with_input(
             BenchmarkId::from_parameter(k),
             &(&params, pk.get_vk(), &proof[..]),
-            |b, &(_, vk, proof)| {
-                b.iter(|| verifier(&params_verifier, vk, proof));
+            |b, &(params, vk, proof)| {
+                b.iter(|| verifier(params, vk, proof));
             },
         );
     }
