#![allow(clippy::many_single_char_names)]
#![allow(clippy::op_ref)]

use assert_matches::assert_matches;
<<<<<<< HEAD
use halo2_proofs::arithmetic::{CurveAffine, FieldExt};
use halo2_proofs::circuit::{Cell, Layouter, SimpleFloorPlanner, Value};
=======
use halo2_proofs::arithmetic::FieldExt;
use halo2_proofs::circuit::{Cell, Layouter, SimpleFloorPlanner};
>>>>>>> ad425ed3
use halo2_proofs::dev::MockProver;
use halo2_proofs::plonk::{
<<<<<<< HEAD
    create_proof, keygen_pk, keygen_vk, verify_proof, Advice, Assigned, BatchVerifier, Circuit,
    Column, ConstraintSystem, Error, Fixed, SingleVerifier, TableColumn, VerificationStrategy,
=======
    create_proof, keygen_pk, keygen_vk, verify_proof, Advice, BatchVerifier, Circuit, Column,
    ConstraintSystem, Error, Fixed, SingleVerifier, TableColumn, VerifyingKey,
>>>>>>> ad425ed3
};

use halo2_proofs::poly::{
    commitment::{Params, ParamsVerifier},
    Rotation,
};
use halo2_proofs::transcript::{Blake2bRead, Blake2bWrite, Challenge255};
use rand_core::OsRng;
use std::marker::PhantomData;

use pairing::bn256::Fr as Fp;
use pairing::bn256::{Bn256, G1Affine};

#[test]
fn plonk_api() {
    const K: u32 = 5;
    let public_inputs_size = 1;

    /// This represents an advice column at a certain row in the ConstraintSystem
    #[derive(Copy, Clone, Debug)]
    pub struct Variable(Column<Advice>, usize);

    // Initialize the polynomial commitment parameters
    let params: Params<G1Affine> = Params::<G1Affine>::unsafe_setup::<Bn256>(K);
    let params_verifier: ParamsVerifier<Bn256> = params.verifier(public_inputs_size).unwrap();

    #[derive(Clone)]
    struct PlonkConfig {
        a: Column<Advice>,
        b: Column<Advice>,
        c: Column<Advice>,
        d: Column<Advice>,
        e: Column<Advice>,

        sa: Column<Fixed>,
        sb: Column<Fixed>,
        sc: Column<Fixed>,
        sm: Column<Fixed>,
        sp: Column<Fixed>,
        sl: TableColumn,
    }

    #[allow(clippy::type_complexity)]
    trait StandardCs<FF: FieldExt> {
        fn raw_multiply<F>(
            &self,
            layouter: &mut impl Layouter<FF>,
            f: F,
        ) -> Result<(Cell, Cell, Cell), Error>
        where
            F: FnMut() -> Value<(Assigned<FF>, Assigned<FF>, Assigned<FF>)>;
        fn raw_add<F>(
            &self,
            layouter: &mut impl Layouter<FF>,
            f: F,
        ) -> Result<(Cell, Cell, Cell), Error>
        where
            F: FnMut() -> Value<(Assigned<FF>, Assigned<FF>, Assigned<FF>)>;
        fn copy(&self, layouter: &mut impl Layouter<FF>, a: Cell, b: Cell) -> Result<(), Error>;
        fn public_input<F>(&self, layouter: &mut impl Layouter<FF>, f: F) -> Result<Cell, Error>
        where
            F: FnMut() -> Value<FF>;
        fn lookup_table(
            &self,
            layouter: &mut impl Layouter<FF>,
            values: &[FF],
        ) -> Result<(), Error>;
    }

    #[derive(Clone)]
    struct MyCircuit<F: FieldExt> {
        a: Value<F>,
        lookup_table: Vec<F>,
    }

    struct StandardPlonk<F: FieldExt> {
        config: PlonkConfig,
        _marker: PhantomData<F>,
    }

    impl<FF: FieldExt> StandardPlonk<FF> {
        fn new(config: PlonkConfig) -> Self {
            StandardPlonk {
                config,
                _marker: PhantomData,
            }
        }
    }

    impl<FF: FieldExt> StandardCs<FF> for StandardPlonk<FF> {
        fn raw_multiply<F>(
            &self,
            layouter: &mut impl Layouter<FF>,
            mut f: F,
        ) -> Result<(Cell, Cell, Cell), Error>
        where
            F: FnMut() -> Value<(Assigned<FF>, Assigned<FF>, Assigned<FF>)>,
        {
            layouter.assign_region(
                || "raw_multiply",
                |mut region| {
                    let mut value = None;
                    let lhs = region.assign_advice(
                        || "lhs",
                        self.config.a,
                        0,
                        || {
                            value = Some(f());
                            value.unwrap().map(|v| v.0)
                        },
                    )?;
                    region.assign_advice(
                        || "lhs^4",
                        self.config.d,
                        0,
                        || value.unwrap().map(|v| v.0).square().square(),
                    )?;
                    let rhs = region.assign_advice(
                        || "rhs",
                        self.config.b,
                        0,
                        || value.unwrap().map(|v| v.1),
                    )?;
                    region.assign_advice(
                        || "rhs^4",
                        self.config.e,
                        0,
                        || value.unwrap().map(|v| v.1).square().square(),
                    )?;
                    let out = region.assign_advice(
                        || "out",
                        self.config.c,
                        0,
                        || value.unwrap().map(|v| v.2),
                    )?;

                    region.assign_fixed(|| "a", self.config.sa, 0, || Value::known(FF::zero()))?;
                    region.assign_fixed(|| "b", self.config.sb, 0, || Value::known(FF::zero()))?;
                    region.assign_fixed(|| "c", self.config.sc, 0, || Value::known(FF::one()))?;
                    region.assign_fixed(
                        || "a * b",
                        self.config.sm,
                        0,
                        || Value::known(FF::one()),
                    )?;
                    Ok((lhs.cell(), rhs.cell(), out.cell()))
                },
            )
        }
        fn raw_add<F>(
            &self,
            layouter: &mut impl Layouter<FF>,
            mut f: F,
        ) -> Result<(Cell, Cell, Cell), Error>
        where
            F: FnMut() -> Value<(Assigned<FF>, Assigned<FF>, Assigned<FF>)>,
        {
            layouter.assign_region(
                || "raw_add",
                |mut region| {
                    let mut value = None;
                    let lhs = region.assign_advice(
                        || "lhs",
                        self.config.a,
                        0,
                        || {
                            value = Some(f());
                            value.unwrap().map(|v| v.0)
                        },
                    )?;
                    region.assign_advice(
                        || "lhs^4",
                        self.config.d,
                        0,
                        || value.unwrap().map(|v| v.0).square().square(),
                    )?;
                    let rhs = region.assign_advice(
                        || "rhs",
                        self.config.b,
                        0,
                        || value.unwrap().map(|v| v.1),
                    )?;
                    region.assign_advice(
                        || "rhs^4",
                        self.config.e,
                        0,
                        || value.unwrap().map(|v| v.1).square().square(),
                    )?;
                    let out = region.assign_advice(
                        || "out",
                        self.config.c,
                        0,
                        || value.unwrap().map(|v| v.2),
                    )?;

                    region.assign_fixed(|| "a", self.config.sa, 0, || Value::known(FF::one()))?;
                    region.assign_fixed(|| "b", self.config.sb, 0, || Value::known(FF::one()))?;
                    region.assign_fixed(|| "c", self.config.sc, 0, || Value::known(FF::one()))?;
                    region.assign_fixed(
                        || "a * b",
                        self.config.sm,
                        0,
                        || Value::known(FF::zero()),
                    )?;
                    Ok((lhs.cell(), rhs.cell(), out.cell()))
                },
            )
        }
        fn copy(
            &self,
            layouter: &mut impl Layouter<FF>,
            left: Cell,
            right: Cell,
        ) -> Result<(), Error> {
            layouter.assign_region(
                || "copy",
                |mut region| {
                    region.constrain_equal(left, right)?;
                    region.constrain_equal(left, right)
                },
            )
        }
        fn public_input<F>(&self, layouter: &mut impl Layouter<FF>, mut f: F) -> Result<Cell, Error>
        where
            F: FnMut() -> Value<FF>,
        {
            layouter.assign_region(
                || "public_input",
                |mut region| {
                    let value = region.assign_advice(|| "value", self.config.a, 0, &mut f)?;
                    region.assign_fixed(
                        || "public",
                        self.config.sp,
                        0,
                        || Value::known(FF::one()),
                    )?;

                    Ok(value.cell())
                },
            )
        }
        fn lookup_table(
            &self,
            layouter: &mut impl Layouter<FF>,
            values: &[FF],
        ) -> Result<(), Error> {
            layouter.assign_table(
                || "",
                |mut table| {
                    for (index, &value) in values.iter().enumerate() {
                        table.assign_cell(
                            || "table col",
                            self.config.sl,
                            index,
                            || Value::known(value),
                        )?;
                    }
                    Ok(())
                },
            )?;
            Ok(())
        }
    }

    impl<F: FieldExt> Circuit<F> for MyCircuit<F> {
        type Config = PlonkConfig;
        type FloorPlanner = SimpleFloorPlanner;

        fn without_witnesses(&self) -> Self {
            Self {
                a: Value::unknown(),
                lookup_table: self.lookup_table.clone(),
            }
        }

        fn configure(meta: &mut ConstraintSystem<F>) -> PlonkConfig {
            let e = meta.advice_column();
            let a = meta.advice_column();
            let b = meta.advice_column();
            let sf = meta.fixed_column();
            let c = meta.advice_column();
            let d = meta.advice_column();
            let p = meta.instance_column();

            meta.enable_equality(a);
            meta.enable_equality(b);
            meta.enable_equality(c);

            let sm = meta.fixed_column();
            let sa = meta.fixed_column();
            let sb = meta.fixed_column();
            let sc = meta.fixed_column();
            let sp = meta.fixed_column();
            let sl = meta.lookup_table_column();

            /*
             *   A         B      ...  sl
             * [
             *   instance  0      ...  0
             *   a         a      ...  0
             *   a         a^2    ...  0
             *   a         a      ...  0
             *   a         a^2    ...  0
             *   ...       ...    ...  ...
             *   ...       ...    ...  instance
             *   ...       ...    ...  a
             *   ...       ...    ...  a
             *   ...       ...    ...  0
             * ]
             */

            meta.lookup("lookup", |meta| {
                let a_ = meta.query_any(a, Rotation::cur());
                vec![(a_, sl)]
            });

            meta.create_gate("Combined add-mult", |meta| {
                let d = meta.query_advice(d, Rotation::next());
                let a = meta.query_advice(a, Rotation::cur());
                let sf = meta.query_fixed(sf, Rotation::cur());
                let e = meta.query_advice(e, Rotation::prev());
                let b = meta.query_advice(b, Rotation::cur());
                let c = meta.query_advice(c, Rotation::cur());

                let sa = meta.query_fixed(sa, Rotation::cur());
                let sb = meta.query_fixed(sb, Rotation::cur());
                let sc = meta.query_fixed(sc, Rotation::cur());
                let sm = meta.query_fixed(sm, Rotation::cur());

                vec![a.clone() * sa + b.clone() * sb + a * b * sm - (c * sc) + sf * (d * e)]
            });

            meta.create_gate("Public input", |meta| {
                let a = meta.query_advice(a, Rotation::cur());
                let p = meta.query_instance(p, Rotation::cur());
                let sp = meta.query_fixed(sp, Rotation::cur());

                vec![sp * (a - p)]
            });

            meta.enable_equality(sf);
            meta.enable_equality(e);
            meta.enable_equality(d);
            meta.enable_equality(p);
            meta.enable_equality(sm);
            meta.enable_equality(sa);
            meta.enable_equality(sb);
            meta.enable_equality(sc);
            meta.enable_equality(sp);

            PlonkConfig {
                a,
                b,
                c,
                d,
                e,
                sa,
                sb,
                sc,
                sm,
                sp,
                sl,
            }
        }

        fn synthesize(
            &self,
            config: PlonkConfig,
            mut layouter: impl Layouter<F>,
        ) -> Result<(), Error> {
            let cs = StandardPlonk::new(config);

            let _ = cs.public_input(&mut layouter, || Value::known(F::one() + F::one()))?;

            for _ in 0..10 {
                let a: Value<Assigned<_>> = self.a.into();
                let mut a_squared = Value::unknown();
                let (a0, _, c0) = cs.raw_multiply(&mut layouter, || {
                    a_squared = a.square();
                    a.zip(a_squared).map(|(a, a_squared)| (a, a, a_squared))
                })?;
                let (a1, b1, _) = cs.raw_add(&mut layouter, || {
                    let fin = a_squared + a;
                    a.zip(a_squared)
                        .zip(fin)
                        .map(|((a, a_squared), fin)| (a, a_squared, fin))
                })?;
                cs.copy(&mut layouter, a0, a1)?;
                cs.copy(&mut layouter, b1, c0)?;
            }

            cs.lookup_table(&mut layouter, &self.lookup_table)?;

            Ok(())
        }
    }

    let a = Fp::from(2834758237) * Fp::ZETA;
    let instance = Fp::one() + Fp::one();
    let lookup_table = vec![instance, a, a, Fp::zero()];

    let empty_circuit: MyCircuit<Fp> = MyCircuit {
        a: Value::unknown(),
        lookup_table: lookup_table.clone(),
    };

    let circuit: MyCircuit<Fp> = MyCircuit {
        a: Value::known(a),
        lookup_table,
    };

    // Check that we get an error if we try to initialize the proving key with a value of
    // k that is too small for the minimum required number of rows.
    let much_too_small_params: Params<G1Affine> = Params::<G1Affine>::unsafe_setup::<Bn256>(1);
    assert_matches!(
        keygen_vk(&much_too_small_params, &empty_circuit),
        Err(Error::NotEnoughRowsAvailable {
            current_k,
        }) if current_k == 1
    );

    // Check that we get an error if we try to initialize the proving key with a value of
    // k that is too small for the number of rows the circuit uses.
    let slightly_too_small_params: Params<G1Affine> =
        Params::<G1Affine>::unsafe_setup::<Bn256>(K - 1);
    assert_matches!(
        keygen_vk(&slightly_too_small_params, &empty_circuit),
        Err(Error::NotEnoughRowsAvailable {
            current_k,
        }) if current_k == K - 1
    );

    // Initialize the proving key
    let vk = keygen_vk(&params, &empty_circuit).expect("keygen_vk should not fail");
    let pk = keygen_pk(&params, vk, &empty_circuit).expect("keygen_pk should not fail");

    let pubinputs = vec![instance];

    // Check this circuit is satisfied.
    let prover = match MockProver::run(K, &circuit, vec![pubinputs.clone()]) {
        Ok(prover) => prover,
        Err(e) => panic!("{:?}", e),
    };
    assert_eq!(prover.verify(), Ok(()));

    if std::env::var_os("HALO2_PLONK_TEST_GENERATE_NEW_PROOF").is_some() {
        let mut transcript = Blake2bWrite::<_, _, Challenge255<_>>::init(vec![]);
        // Create a proof
        create_proof(
            &params,
            &pk,
            &[circuit.clone(), circuit.clone()],
            &[&[&[instance]], &[&[instance]]],
            OsRng,
            &mut transcript,
        )
        .expect("proof generation should not fail");
        let proof: Vec<u8> = transcript.finalize();

        std::fs::write("plonk_api_proof.bin", &proof[..])
            .expect("should succeed to write new proof");
    }

    {
        // Check that a hardcoded proof is satisfied
        let proof = include_bytes!("plonk_api_proof.bin");
        let strategy = SingleVerifier::new(&params);
        let mut transcript = Blake2bRead::<_, _, Challenge255<_>>::init(&proof[..]);
        assert!(verify_proof(
            &params,
            pk.get_vk(),
            strategy,
            &[&[&pubinputs[..]], &[&pubinputs[..]]],
            &mut transcript,
        )
        .is_ok());
    }

    for _ in 0..10 {
        let mut transcript = Blake2bWrite::<_, _, Challenge255<_>>::init(vec![]);
        // Create a proof
        create_proof(
            &params,
            &pk,
            &[circuit.clone(), circuit.clone()],
            &[&[&[instance]], &[&[instance]]],
            OsRng,
            &mut transcript,
        )
        .expect("proof generation should not fail");
        let proof: Vec<u8> = transcript.finalize();

        // Test single-verifier strategy.
        {
            let strategy = SingleVerifier::new(&params_verifier);
            let mut transcript = Blake2bRead::<_, _, Challenge255<_>>::init(&proof[..]);
            assert!(verify_proof(
                &params_verifier,
                pk.get_vk(),
                strategy,
                &[&[&pubinputs[..]], &[&pubinputs[..]]],
                &mut transcript,
            )
            .is_ok());
        }

        //
        // Test batch-verifier strategy.
        //

        {
<<<<<<< HEAD
            let mut batch = BatchVerifier::new();

            // First proof.
            batch.add_proof(
                vec![vec![pubinputs.clone()], vec![pubinputs.clone()]],
                proof.clone(),
            );

            // "Second" proof (just the first proof again).
            batch.add_proof(
                vec![vec![pubinputs.clone()], vec![pubinputs.clone()]],
                proof,
            );
=======
            let strategy = BatchVerifier::new(&params_verifier, OsRng);

            // First proof.
            let mut transcript = Blake2bRead::<_, _, Challenge255<_>>::init(&proof[..]);
            let strategy = verify_proof(
                &params_verifier,
                pk.get_vk(),
                strategy,
                &[&[&pubinputs[..]], &[&pubinputs[..]]],
                &mut transcript,
            )
            .unwrap();

            // Write and then read the verification key in between (to check round-trip
            // serialization).
            // TODO: Figure out whether https://github.com/zcash/halo2/issues/449 should
            // be caught by this, or if it is caused by downstream changes to halo2.
            let mut vk_buffer = vec![];
            pk.get_vk().write(&mut vk_buffer).unwrap();
            let vk =
                VerifyingKey::<G1Affine>::read::<_, MyCircuit<Fp>>(&mut &vk_buffer[..], &params)
                    .unwrap();

            // "Second" proof (just the first proof again).
            let mut transcript = Blake2bRead::<_, _, Challenge255<_>>::init(&proof[..]);
            let strategy = verify_proof(
                &params_verifier,
                &vk,
                strategy,
                &[&[&pubinputs[..]], &[&pubinputs[..]]],
                &mut transcript,
            )
            .unwrap();
>>>>>>> ad425ed3

            // Check the batch.
            assert!(batch.finalize(&params, pk.get_vk()));
        }
    }
<<<<<<< HEAD

    // Check that the verification key has not changed unexpectedly
    {
        //panic!("{:#?}", pk.get_vk().pinned());
        assert_eq!(
            format!("{:#?}", pk.get_vk().pinned()),
            r#####"PinnedVerificationKey {
    base_modulus: "0x40000000000000000000000000000000224698fc0994a8dd8c46eb2100000001",
    scalar_modulus: "0x40000000000000000000000000000000224698fc094cf91b992d30ed00000001",
    domain: PinnedEvaluationDomain {
        k: 5,
        extended_k: 7,
        omega: 0x0cc3380dc616f2e1daf29ad1560833ed3baea3393eceb7bc8fa36376929b78cc,
    },
    cs: PinnedConstraintSystem {
        num_fixed_columns: 7,
        num_advice_columns: 5,
        num_instance_columns: 1,
        num_selectors: 0,
        gates: [
            Sum(
                Sum(
                    Sum(
                        Sum(
                            Product(
                                Advice {
                                    query_index: 0,
                                    column_index: 1,
                                    rotation: Rotation(
                                        0,
                                    ),
                                },
                                Fixed {
                                    query_index: 2,
                                    column_index: 2,
                                    rotation: Rotation(
                                        0,
                                    ),
                                },
                            ),
                            Product(
                                Advice {
                                    query_index: 1,
                                    column_index: 2,
                                    rotation: Rotation(
                                        0,
                                    ),
                                },
                                Fixed {
                                    query_index: 3,
                                    column_index: 3,
                                    rotation: Rotation(
                                        0,
                                    ),
                                },
                            ),
                        ),
                        Product(
                            Product(
                                Advice {
                                    query_index: 0,
                                    column_index: 1,
                                    rotation: Rotation(
                                        0,
                                    ),
                                },
                                Advice {
                                    query_index: 1,
                                    column_index: 2,
                                    rotation: Rotation(
                                        0,
                                    ),
                                },
                            ),
                            Fixed {
                                query_index: 5,
                                column_index: 1,
                                rotation: Rotation(
                                    0,
                                ),
                            },
                        ),
                    ),
                    Negated(
                        Product(
                            Advice {
                                query_index: 2,
                                column_index: 3,
                                rotation: Rotation(
                                    0,
                                ),
                            },
                            Fixed {
                                query_index: 4,
                                column_index: 4,
                                rotation: Rotation(
                                    0,
                                ),
                            },
                        ),
                    ),
                ),
                Product(
                    Fixed {
                        query_index: 1,
                        column_index: 0,
                        rotation: Rotation(
                            0,
                        ),
                    },
                    Product(
                        Advice {
                            query_index: 3,
                            column_index: 4,
                            rotation: Rotation(
                                1,
                            ),
                        },
                        Advice {
                            query_index: 4,
                            column_index: 0,
                            rotation: Rotation(
                                -1,
                            ),
                        },
                    ),
                ),
            ),
            Product(
                Fixed {
                    query_index: 6,
                    column_index: 5,
                    rotation: Rotation(
                        0,
                    ),
                },
                Sum(
                    Advice {
                        query_index: 0,
                        column_index: 1,
                        rotation: Rotation(
                            0,
                        ),
                    },
                    Negated(
                        Instance {
                            query_index: 0,
                            column_index: 0,
                            rotation: Rotation(
                                0,
                            ),
                        },
                    ),
                ),
            ),
        ],
        advice_queries: [
            (
                Column {
                    index: 1,
                    column_type: Advice,
                },
                Rotation(
                    0,
                ),
            ),
            (
                Column {
                    index: 2,
                    column_type: Advice,
                },
                Rotation(
                    0,
                ),
            ),
            (
                Column {
                    index: 3,
                    column_type: Advice,
                },
                Rotation(
                    0,
                ),
            ),
            (
                Column {
                    index: 4,
                    column_type: Advice,
                },
                Rotation(
                    1,
                ),
            ),
            (
                Column {
                    index: 0,
                    column_type: Advice,
                },
                Rotation(
                    -1,
                ),
            ),
            (
                Column {
                    index: 0,
                    column_type: Advice,
                },
                Rotation(
                    0,
                ),
            ),
            (
                Column {
                    index: 4,
                    column_type: Advice,
                },
                Rotation(
                    0,
                ),
            ),
        ],
        instance_queries: [
            (
                Column {
                    index: 0,
                    column_type: Instance,
                },
                Rotation(
                    0,
                ),
            ),
        ],
        fixed_queries: [
            (
                Column {
                    index: 6,
                    column_type: Fixed,
                },
                Rotation(
                    0,
                ),
            ),
            (
                Column {
                    index: 0,
                    column_type: Fixed,
                },
                Rotation(
                    0,
                ),
            ),
            (
                Column {
                    index: 2,
                    column_type: Fixed,
                },
                Rotation(
                    0,
                ),
            ),
            (
                Column {
                    index: 3,
                    column_type: Fixed,
                },
                Rotation(
                    0,
                ),
            ),
            (
                Column {
                    index: 4,
                    column_type: Fixed,
                },
                Rotation(
                    0,
                ),
            ),
            (
                Column {
                    index: 1,
                    column_type: Fixed,
                },
                Rotation(
                    0,
                ),
            ),
            (
                Column {
                    index: 5,
                    column_type: Fixed,
                },
                Rotation(
                    0,
                ),
            ),
        ],
        permutation: Argument {
            columns: [
                Column {
                    index: 1,
                    column_type: Advice,
                },
                Column {
                    index: 2,
                    column_type: Advice,
                },
                Column {
                    index: 3,
                    column_type: Advice,
                },
                Column {
                    index: 0,
                    column_type: Fixed,
                },
                Column {
                    index: 0,
                    column_type: Advice,
                },
                Column {
                    index: 4,
                    column_type: Advice,
                },
                Column {
                    index: 0,
                    column_type: Instance,
                },
                Column {
                    index: 1,
                    column_type: Fixed,
                },
                Column {
                    index: 2,
                    column_type: Fixed,
                },
                Column {
                    index: 3,
                    column_type: Fixed,
                },
                Column {
                    index: 4,
                    column_type: Fixed,
                },
                Column {
                    index: 5,
                    column_type: Fixed,
                },
            ],
        },
        lookups: [
            Argument {
                input_expressions: [
                    Advice {
                        query_index: 0,
                        column_index: 1,
                        rotation: Rotation(
                            0,
                        ),
                    },
                ],
                table_expressions: [
                    Fixed {
                        query_index: 0,
                        column_index: 6,
                        rotation: Rotation(
                            0,
                        ),
                    },
                ],
            },
        ],
        constants: [],
        minimum_degree: None,
    },
    fixed_commitments: [
        (0x2bbc94ef7b22aebef24f9a4b0cc1831882548b605171366017d45c3e6fd92075, 0x082b801a6e176239943bfb759fb02138f47a5c8cc4aa7fa0af559fde4e3abd97),
        (0x2bf5082b105b2156ed0e9c5b8e42bf2a240b058f74a464d080e9585274dd1e84, 0x222ad83cee7777e7a160585e212140e5e770dd8d1df788d869b5ee483a5864fb),
        (0x374a656456a0aae7429b23336f825752b575dd5a44290ff614946ee59d6a20c0, 0x054491e187e6e3460e7601fb54ae10836d34d420026f96316f0c5c62f86db9b8),
        (0x374a656456a0aae7429b23336f825752b575dd5a44290ff614946ee59d6a20c0, 0x054491e187e6e3460e7601fb54ae10836d34d420026f96316f0c5c62f86db9b8),
        (0x02e62cd68370b13711139a08cbcdd889e800a272b9ea10acc90880fff9d89199, 0x1a96c468cb0ce77065d3a58f1e55fea9b72d15e44c01bba1e110bd0cbc6e9bc6),
        (0x224ef42758215157d3ee48fb8d769da5bddd35e5929a90a4a89736f5c4b5ae9b, 0x11bc3a1e08eb320cde764f1492ecef956d71e996e2165f7a9a30ad2febb511c1),
        (0x2d5415bf917fcac32bfb705f8ca35cb12d9bad52aa33ccca747350f9235d3a18, 0x2b2921f815fad504052512743963ef20ed5b401d20627793b006413e73fe4dd4),
    ],
    permutation: VerifyingKey {
        commitments: [
            (0x1347b4b385837977a96b87f199c6a9a81520015539d1e8fa79429bb4ca229a00, 0x2168e404cabef513654d6ff516cde73f0ba87e3dc84e4b940ed675b5f66f3884),
            (0x0e6d69cd2455ec43be640f6397ed65c9e51b1d8c0fd2216339314ff37ade122a, 0x222ed6dc8cfc9ea26dcc10b9d4add791ada60f2b5a63ee1e4635f88aa0c96654),
            (0x13c447846f48c41a5e0675ccf88ebc0cdef2c96c51446d037acb866d24255785, 0x1f0b5414fc5e8219dbfab996eed6129d831488b2386a8b1a63663938903bd63a),
            (0x1aae6470aa662b8fda003894ddef5fedd03af318b3231683039d2fac9cab05b9, 0x08832d91ae69e99cd07d096c7a4a284a69e6a16227cbb07932a0cdc56914f3a6),
            (0x0850521b0f8ac7dd0550fe3e25c840837076e9635067ed623b81d5cbac5944d9, 0x0c25d65d1038d0a92c72e5fccd96c1caf07801c3c8233290bb292e0c38c256fa),
            (0x12febcf696badd970750eabf75dd3ced4c2f54f93519bcee23849025177d2014, 0x0a05ab3cd42c9fbcc1bbfcf9269951640cc9920761c87cf8e211ba73c8d9f90f),
            (0x053904bdde8cfead3b517bb4f6ded3e699f8b94ca6156a9dd2f92a2a05a7ec5a, 0x16753ff97c0d82ff586bb7a07bf7f27a92df90b3617fa5e75d4f55c3b0ef8711),
            (0x3804548f6816452747a5b542fa5656353fc989db40d69e9e27d6f973b5deebb0, 0x389a44d5037866dd83993af75831a5f90a18ad5244255aa5bd2c922cc5853055),
            (0x003a9f9ca71c7c0b832c802220915f6fc8d840162bdde6b0ea05d25fb95559e3, 0x091247ca19d6b73887cd7f68908cbf0db0b47459b7c82276bbdb8a1c937e2438),
            (0x3eaa38689d9e391c8a8fafab9568f20c45816321d38f309d4cc37f4b1601af72, 0x247f8270a462ea88450221a56aa6b55d2bc352b80b03501e99ea983251ceea13),
            (0x394437571f9de32dccdc546fd4737772d8d92593c85438aa3473243997d5acc8, 0x14924ec6e3174f1fab7f0ce7070c22f04bbd0a0ecebdfc5c94be857f25493e95),
            (0x3d907e0591343bd285c2c846f3e871a6ac70d80ec29e9500b8cb57f544e60202, 0x1034e48df35830244cabea076be8a16d67d7896e27c6ac22b285d017105da9c3),
        ],
    },
}"#####
        );
    }
=======
>>>>>>> ad425ed3
}<|MERGE_RESOLUTION|>--- conflicted
+++ resolved
@@ -2,22 +2,12 @@
 #![allow(clippy::op_ref)]
 
 use assert_matches::assert_matches;
-<<<<<<< HEAD
 use halo2_proofs::arithmetic::{CurveAffine, FieldExt};
 use halo2_proofs::circuit::{Cell, Layouter, SimpleFloorPlanner, Value};
-=======
-use halo2_proofs::arithmetic::FieldExt;
-use halo2_proofs::circuit::{Cell, Layouter, SimpleFloorPlanner};
->>>>>>> ad425ed3
 use halo2_proofs::dev::MockProver;
 use halo2_proofs::plonk::{
-<<<<<<< HEAD
-    create_proof, keygen_pk, keygen_vk, verify_proof, Advice, Assigned, BatchVerifier, Circuit,
-    Column, ConstraintSystem, Error, Fixed, SingleVerifier, TableColumn, VerificationStrategy,
-=======
     create_proof, keygen_pk, keygen_vk, verify_proof, Advice, BatchVerifier, Circuit, Column,
     ConstraintSystem, Error, Fixed, SingleVerifier, TableColumn, VerifyingKey,
->>>>>>> ad425ed3
 };
 
 use halo2_proofs::poly::{
@@ -529,7 +519,6 @@
         //
 
         {
-<<<<<<< HEAD
             let mut batch = BatchVerifier::new();
 
             // First proof.
@@ -543,47 +532,11 @@
                 vec![vec![pubinputs.clone()], vec![pubinputs.clone()]],
                 proof,
             );
-=======
-            let strategy = BatchVerifier::new(&params_verifier, OsRng);
-
-            // First proof.
-            let mut transcript = Blake2bRead::<_, _, Challenge255<_>>::init(&proof[..]);
-            let strategy = verify_proof(
-                &params_verifier,
-                pk.get_vk(),
-                strategy,
-                &[&[&pubinputs[..]], &[&pubinputs[..]]],
-                &mut transcript,
-            )
-            .unwrap();
-
-            // Write and then read the verification key in between (to check round-trip
-            // serialization).
-            // TODO: Figure out whether https://github.com/zcash/halo2/issues/449 should
-            // be caught by this, or if it is caused by downstream changes to halo2.
-            let mut vk_buffer = vec![];
-            pk.get_vk().write(&mut vk_buffer).unwrap();
-            let vk =
-                VerifyingKey::<G1Affine>::read::<_, MyCircuit<Fp>>(&mut &vk_buffer[..], &params)
-                    .unwrap();
-
-            // "Second" proof (just the first proof again).
-            let mut transcript = Blake2bRead::<_, _, Challenge255<_>>::init(&proof[..]);
-            let strategy = verify_proof(
-                &params_verifier,
-                &vk,
-                strategy,
-                &[&[&pubinputs[..]], &[&pubinputs[..]]],
-                &mut transcript,
-            )
-            .unwrap();
->>>>>>> ad425ed3
 
             // Check the batch.
             assert!(batch.finalize(&params, pk.get_vk()));
         }
     }
-<<<<<<< HEAD
 
     // Check that the verification key has not changed unexpectedly
     {
@@ -986,6 +939,4 @@
 }"#####
         );
     }
-=======
->>>>>>> ad425ed3
 }